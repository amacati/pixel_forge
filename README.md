--- conflicted
+++ resolved
@@ -4,9 +4,6 @@
   <img width="256" height="256" src="docs/img/pixel_forge_banner.png">
 </p>
 
-<<<<<<< HEAD
-Ultra-fast screen capture in Rust with Python bindings
-=======
 Ultra-fast screen capture in Rust with Python bindings
 
 # Example
@@ -27,5 +24,4 @@
 img = c.frame()
 c.close()
 print(img.shape)
-```
->>>>>>> 21194bfa
+```